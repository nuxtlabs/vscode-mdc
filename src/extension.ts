import * as vscode from 'vscode'
import { formatter, getDocumentFoldingRanges } from '@nuxtlabs/monarch-mdc'
import { getMdcComponentCompletionItemProvider, getMdcComponentPropCompletionItemProvider } from './completion-providers'
import { getComponentMetadata } from './component-metadata'
import { ensureOutputChannel, logger } from './logger'

let outputChannel: vscode.OutputChannel | null = null

/**
 * Formats the entire document using the specified formatter and returns the text edits.
 *
 * @param {vscode.TextDocument} document - The document to format.
 * @param {boolean} isFormatOnType - Whether the formatter is being used for on-type formatting. Defaults to `false`.
 * @returns {vscode.TextEdit[]} - An array of `vscode.TextEdit` objects representing the formatting changes.
 *
 * @remarks
 * - Retrieves the tab size from the active editor's options, defaulting to 2 if not set.
 * - Formats the entire document text using the `formatter` function.
 * - Creates a full document replacement edit with the formatted text.
 */
function getDocumentFormatter (document: vscode.TextDocument, isFormatOnType: boolean = false): vscode.TextEdit[] {
  // Get tab size from active editor
  const activeEditor = vscode.window.activeTextEditor
  const tabSize = Number(activeEditor?.options.tabSize ?? 2)

  // Format the entire document
  const text = document.getText()
  const formatted = formatter(text, {
    tabSize,
    isFormatOnType
  })

  // Create a full document replacement edit
  const firstLine = document.lineAt(0)
  const lastLine = document.lineAt(document.lineCount - 1)
  const range = new vscode.Range(
    firstLine.range.start,
    lastLine.range.end
  )

  return [vscode.TextEdit.replace(range, formatted)]
}

/**
 * Provides folding ranges for a given markdown document.
 *
 * This function scans through the document to identify custom folding regions
 * defined by specific start and end tags (e.g., "::container" and "::").
 *
 * @param {vscode.TextDocument} document - The markdown document to provide folding ranges for.
 * @returns {vscode.FoldingRange[]} - An array of `vscode.FoldingRange` objects representing the folding regions.
 */
function provideFoldingRanges (document: vscode.TextDocument): vscode.FoldingRange[] {
  const documentAdapter = {
    getLine: (lineNumber: number) => document.lineAt(lineNumber).text,
    lineCount: document.lineCount
  }

  const ranges = getDocumentFoldingRanges(documentAdapter)

  return ranges.map(range =>
    new vscode.FoldingRange(range.start, range.end)
  )
}

const mdcDocumentSelector: vscode.DocumentSelector = [
  { language: 'mdc', scheme: 'file' },
  { language: 'mdc', scheme: 'untitled' },
  { language: 'mdc', scheme: 'file', pattern: '**/.mdc' }
]

export function activate (context: vscode.ExtensionContext) {
<<<<<<< HEAD
  try {
    // Initialize output channel
    outputChannel = ensureOutputChannel(outputChannel)
    context.subscriptions.push(outputChannel)

    logger('Activating MDC extension...', true)

    // Register show output command
    context.subscriptions.push(
      vscode.commands.registerCommand('mdc.showOutput', () => {
        ensureOutputChannel(outputChannel).show(true)
      })
    )

    // Register the document formatting provider
    const documentFormattingProvider = vscode.languages.registerDocumentFormattingEditProvider(mdcDocumentSelector, {
      provideDocumentFormattingEdits: (document: vscode.TextDocument): vscode.TextEdit[] => getDocumentFormatter(document, false)
    })

    // Register the format on type provider
    const onTypeFormattingProvider = vscode.languages.registerOnTypeFormattingEditProvider(mdcDocumentSelector, {
      provideOnTypeFormattingEdits: (document: vscode.TextDocument): vscode.TextEdit[] => getDocumentFormatter(document, true)
    },
    '\n' // Format on typing newline character
    )

    // Register code folding provider
    const foldingRangeProvider = vscode.languages.registerFoldingRangeProvider(mdcDocumentSelector, {
      provideFoldingRanges: (document: vscode.TextDocument): vscode.FoldingRange[] => provideFoldingRanges(document)
    })

    context.subscriptions.push(
      documentFormattingProvider,
      onTypeFormattingProvider,
      foldingRangeProvider
    )

    // Register MDC block component completion provider
    const mdcComponentCompletionProvider = vscode.languages.registerCompletionItemProvider(mdcDocumentSelector, {
      provideCompletionItems: async (document, position) => {
        const mdcComponents = await getComponentMetadata()
        // If no components, exit early
        if (!mdcComponents || !mdcComponents?.length) {
          return
        }
        return getMdcComponentCompletionItemProvider(mdcComponents, { document, position })
      }
    },
    ':' // Trigger on colon
    )

    // Register MDC block component completion provider
    const mdcComponentPropsCompletionProvider = vscode.languages.registerCompletionItemProvider(mdcDocumentSelector, {
      provideCompletionItems: async (document, position) => {
        const mdcComponents = await getComponentMetadata()
        // If no components, exit early
        if (!mdcComponents || !mdcComponents?.length) {
          return
        }
        return getMdcComponentPropCompletionItemProvider(mdcComponents, { document, position })
      }
    },
    '\n', // Trigger newline
    ' ' // Trigger on space character
    )

    // Initial metadata fetch
    getComponentMetadata(true).then(() => {
      logger('Initial MDC component metadata fetch completed')

      context.subscriptions.push(
        mdcComponentCompletionProvider,
        mdcComponentPropsCompletionProvider
      )

      // Register refresh metadata command
      context.subscriptions.push(
        vscode.commands.registerCommand('mdc.refreshMetadata', async () => {
          await getComponentMetadata(true)
        })
      )
    })
  } catch (error: any) {
    const errorMessage = `Error activating MDC extension: ${error.message}`
    if (outputChannel) {
      logger(errorMessage, true)
    }
    vscode.window.showErrorMessage(errorMessage)
    throw error // Re-throw to ensure VS Code knows activation failed
  }
}

export function deactivate (): void {
  if (outputChannel) {
    outputChannel.dispose()
  }
=======
  let formatters: vscode.Disposable[] = []

  // Update any dynamic configuration settings
  function updateConfiguration () {
    // Dispose existing formatters
    formatters.forEach(f => f.dispose())
    formatters = []

    // Retrieve the `mdc` configuration settings
    const config = vscode.workspace.getConfiguration('mdc')
    const formattingEnabled = config.get<boolean>('enableFormatting', false)

    if (formattingEnabled) {
      formatters = [
        // Register the document formatting provider
        vscode.languages.registerDocumentFormattingEditProvider(mdcDocumentSelector, {
          provideDocumentFormattingEdits: (document: vscode.TextDocument) => getDocumentFormatter(document, false)
        }),
        // Register the format on type provider
        vscode.languages.registerOnTypeFormattingEditProvider(
          mdcDocumentSelector,
          { provideOnTypeFormattingEdits: (document: vscode.TextDocument) => getDocumentFormatter(document, true) },
          '\n'
        )
      ]
      // Add formatters to subscriptions
      context.subscriptions.push(...formatters)
    }
  }

  // Add static and config change subscriptions
  context.subscriptions.push(
    // Register folding range provider
    vscode.languages.registerFoldingRangeProvider(mdcDocumentSelector, { provideFoldingRanges }),
    // Register configuration change listener
    vscode.workspace.onDidChangeConfiguration((e) => {
      if (e.affectsConfiguration('mdc')) {
        updateConfiguration()
      }
    })
  )

  // Initial setup
  updateConfiguration()
>>>>>>> 13df5dd8
}<|MERGE_RESOLUTION|>--- conflicted
+++ resolved
@@ -4,7 +4,7 @@
 import { getComponentMetadata } from './component-metadata'
 import { ensureOutputChannel, logger } from './logger'
 
-let outputChannel: vscode.OutputChannel | null = null
+const outputChannel: vscode.OutputChannel | null = null
 
 /**
  * Formats the entire document using the specified formatter and returns the text edits.
@@ -70,104 +70,6 @@
 ]
 
 export function activate (context: vscode.ExtensionContext) {
-<<<<<<< HEAD
-  try {
-    // Initialize output channel
-    outputChannel = ensureOutputChannel(outputChannel)
-    context.subscriptions.push(outputChannel)
-
-    logger('Activating MDC extension...', true)
-
-    // Register show output command
-    context.subscriptions.push(
-      vscode.commands.registerCommand('mdc.showOutput', () => {
-        ensureOutputChannel(outputChannel).show(true)
-      })
-    )
-
-    // Register the document formatting provider
-    const documentFormattingProvider = vscode.languages.registerDocumentFormattingEditProvider(mdcDocumentSelector, {
-      provideDocumentFormattingEdits: (document: vscode.TextDocument): vscode.TextEdit[] => getDocumentFormatter(document, false)
-    })
-
-    // Register the format on type provider
-    const onTypeFormattingProvider = vscode.languages.registerOnTypeFormattingEditProvider(mdcDocumentSelector, {
-      provideOnTypeFormattingEdits: (document: vscode.TextDocument): vscode.TextEdit[] => getDocumentFormatter(document, true)
-    },
-    '\n' // Format on typing newline character
-    )
-
-    // Register code folding provider
-    const foldingRangeProvider = vscode.languages.registerFoldingRangeProvider(mdcDocumentSelector, {
-      provideFoldingRanges: (document: vscode.TextDocument): vscode.FoldingRange[] => provideFoldingRanges(document)
-    })
-
-    context.subscriptions.push(
-      documentFormattingProvider,
-      onTypeFormattingProvider,
-      foldingRangeProvider
-    )
-
-    // Register MDC block component completion provider
-    const mdcComponentCompletionProvider = vscode.languages.registerCompletionItemProvider(mdcDocumentSelector, {
-      provideCompletionItems: async (document, position) => {
-        const mdcComponents = await getComponentMetadata()
-        // If no components, exit early
-        if (!mdcComponents || !mdcComponents?.length) {
-          return
-        }
-        return getMdcComponentCompletionItemProvider(mdcComponents, { document, position })
-      }
-    },
-    ':' // Trigger on colon
-    )
-
-    // Register MDC block component completion provider
-    const mdcComponentPropsCompletionProvider = vscode.languages.registerCompletionItemProvider(mdcDocumentSelector, {
-      provideCompletionItems: async (document, position) => {
-        const mdcComponents = await getComponentMetadata()
-        // If no components, exit early
-        if (!mdcComponents || !mdcComponents?.length) {
-          return
-        }
-        return getMdcComponentPropCompletionItemProvider(mdcComponents, { document, position })
-      }
-    },
-    '\n', // Trigger newline
-    ' ' // Trigger on space character
-    )
-
-    // Initial metadata fetch
-    getComponentMetadata(true).then(() => {
-      logger('Initial MDC component metadata fetch completed')
-
-      context.subscriptions.push(
-        mdcComponentCompletionProvider,
-        mdcComponentPropsCompletionProvider
-      )
-
-      // Register refresh metadata command
-      context.subscriptions.push(
-        vscode.commands.registerCommand('mdc.refreshMetadata', async () => {
-          await getComponentMetadata(true)
-        })
-      )
-    })
-  } catch (error: any) {
-    const errorMessage = `Error activating MDC extension: ${error.message}`
-    if (outputChannel) {
-      logger(errorMessage, true)
-    }
-    vscode.window.showErrorMessage(errorMessage)
-    throw error // Re-throw to ensure VS Code knows activation failed
-  }
-}
-
-export function deactivate (): void {
-  if (outputChannel) {
-    outputChannel.dispose()
-  }
-=======
   let formatters: vscode.Disposable[] = []
 
   // Update any dynamic configuration settings
@@ -212,5 +114,4 @@
 
   // Initial setup
   updateConfiguration()
->>>>>>> 13df5dd8
 }