{
  "name": "mdc",
  "packageManager": "pnpm@8.7.1",
  "displayName": "MDC - Markdown Components",
  "description": "Provides syntax highlighting and colon matching for MDC (Markdown Components) files for Nuxt Content.",
  "version": "0.2.0",
  "publisher": "Nuxt",
  "icon": "images/icon.png",
  "repository": {
    "url": "https://github.com/nuxtlabs/vscode-mdc",
    "type": "git"
  },
  "homepage": "https://github.com/nuxtlabs/vscode-mdc/blob/main/README.md",
  "license": "MIT",
  "engines": {
    "vscode": "^1.42.0"
  },
  "categories": [
    "Programming Languages",
    "Formatters",
    "Snippets"
  ],
  "main": "./out/extension.js",
  "contributes": {
    "languages": [
      {
        "id": "mdc",
        "aliases": [
          "Markdown Components",
          "MDC",
          "mdc",
          "Nuxt Content",
          "Nuxt MDC",
          "Nuxt Markdown Components"
        ],
        "filenamePatterns": [
          "*.md",
          "*.mdc"
        ],
        "icon": {
          "dark": "./images/mdc.png",
          "light": "./images/mdc.png"
        },
        "configuration": "./language-configuration.json",
        "extensions": [
          ".mdc"
        ]
      }
    ],
    "grammars": [
      {
        "language": "mdc",
        "scopeName": "text.markdown.mdc.standalone",
        "path": "./syntaxes/mdc.standalone.tmLanguage.json"
      },
      {
        "scopeName": "text.markdown.mdc",
        "path": "./syntaxes/mdc.tmLanguage.json",
        "injectTo": [
          "text.html.markdown",
          "text.html.markdown.jsx"
        ]
      }
    ],
    "snippets": [
      {
        "language": "mdc",
        "path": "./snippets/markdown.code-snippets"
      }
    ],
<<<<<<< HEAD
    "configuration": {
      "title": "MDC - Markdown Components",
      "properties": {
        "mdc.componentMetadataURL": {
          "type": "string",
          "default": "",
          "description": "The URL from which to fetch MDC (Markdown Component) metadata."
        },
        "mdc.componentMetadataCacheTTL": {
          "type": "number",
          "default": 360,
          "description": "The number of minutes to cache the MDC (Markdown Component) metadata. Defaults to 360 (6 hours)."
        },
        "mdc.debug": {
          "type": "boolean",
          "default": false,
          "description": "Enable component metadata debug logging"
        }
      }
    },
    "commands": [
      {
        "command": "mdc.showOutput",
        "title": "Show extension output",
        "category": "MDC"
      },
      {
        "command": "mdc.refreshMetadata",
        "title": "Refresh component metadata",
        "category": "MDC"
      }
    ],
    "configurationDefaults": {
      "[mdc]": {
        "editor.folding": true
=======
    "configurationDefaults": {
      "[mdc]": {
        "editor.folding": true,
        "editor.formatOnSave": true,
        "editor.formatOnType": true,
        "editor.formatOnPaste": true,
        "editor.detectIndentation": false,
        "editor.insertSpaces": true,
        "editor.tabSize": 2
>>>>>>> 96f619cc
      }
    }
  },
  "scripts": {
    "vscode:prepublish": "npm run build",
    "build": "tsc -p ./ && esno scripts/build.ts",
    "dev": "tsc -p ./ && esno watch scripts/build.ts",
    "lint": "eslint src --ext ts",
    "test": "vitest",
    "release": "standard-version && git push --follow-tags",
    "generate": "vsce package --no-dependencies",
    "publish": "vsce publish --no-dependencies"
  },
  "devDependencies": {
    "@nuxt/schema": "^3.15.4",
    "@nuxtjs/eslint-config-typescript": "^12.1.0",
    "@nuxtlabs/monarch-mdc": "^0.5.0",
    "@types/node": "^18.19.70",
    "@types/vscode": "1.42.0",
    "@vscode/vsce": "^2.32.0",
    "eslint": "^8.57.1",
    "esno": "^0.17.0",
    "standard-version": "^9.5.0",
    "typescript": "5.2.2",
    "vscode": "^1.1.37",
<<<<<<< HEAD
    "vscode-textmate": "^9.2.0",
    "vue-component-meta": "^2.2.4"
  },
  "dependencies": {
    "scule": "^1.3.0"
=======
    "vscode-textmate": "^9.2.0"
>>>>>>> 96f619cc
  }
}<|MERGE_RESOLUTION|>--- conflicted
+++ resolved
@@ -68,7 +68,6 @@
         "path": "./snippets/markdown.code-snippets"
       }
     ],
-<<<<<<< HEAD
     "configuration": {
       "title": "MDC - Markdown Components",
       "properties": {
@@ -103,10 +102,6 @@
     ],
     "configurationDefaults": {
       "[mdc]": {
-        "editor.folding": true
-=======
-    "configurationDefaults": {
-      "[mdc]": {
         "editor.folding": true,
         "editor.formatOnSave": true,
         "editor.formatOnType": true,
@@ -114,7 +109,6 @@
         "editor.detectIndentation": false,
         "editor.insertSpaces": true,
         "editor.tabSize": 2
->>>>>>> 96f619cc
       }
     }
   },
@@ -140,14 +134,11 @@
     "standard-version": "^9.5.0",
     "typescript": "5.2.2",
     "vscode": "^1.1.37",
-<<<<<<< HEAD
     "vscode-textmate": "^9.2.0",
     "vue-component-meta": "^2.2.4"
   },
   "dependencies": {
-    "scule": "^1.3.0"
-=======
+    "scule": "^1.3.0",
     "vscode-textmate": "^9.2.0"
->>>>>>> 96f619cc
   }
 }